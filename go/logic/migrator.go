--- conflicted
+++ resolved
@@ -389,8 +389,6 @@
 	atomic.StoreInt64(&this.migrationContext.IsPostponingCutOver, 0)
 
 	if this.migrationContext.TestOnReplica {
-		// return this.stopWritesAndCompleteMigrationOnReplica()
-
 		// With `--test-on-replica` we stop replication thread, and then proceed to use
 		// the same cut-over phase as the master would use. That means we take locks
 		// and swap the tables.
@@ -402,10 +400,7 @@
 		// We're merly testing, we don't want to keep this state. Rollback the renames as possible
 		defer this.applier.RenameTablesRollback()
 	}
-<<<<<<< HEAD
-	// Running on master
-
-	{
+	if this.migrationContext.CutOverType == base.CutOverSafe {
 		// Lock-based solution: we use low timeout and multiple attempts. But for
 		// each failed attempt, we throttle until replication lag is back to normal
 		err := this.retryOperation(
@@ -415,24 +410,11 @@
 		)
 		return err
 	}
-=======
-
->>>>>>> 302dbf09
 	if this.migrationContext.CutOverType == base.CutOverTwoStep {
-		return this.stopWritesAndCompleteMigrationOnMasterQuickAndBumpy()
-	}
-
-	if this.migrationContext.CutOverType == base.CutOverVoluntaryLock {
-		// Lock-based solution: we use low timeout and multiple attempts. But for
-		// each failed attempt, we throttle until replication lag is back to normal
-		if err := this.retryOperation(
-			func() error {
-				return this.executeAndThrottleOnError(this.stopWritesAndCompleteMigrationOnMasterViaLock)
-			}); err != nil {
-			return err
-		}
-	}
-	return
+		err := this.retryOperation(this.cutOverTwoStep)
+		return err
+	}
+	return nil
 }
 
 // Inject the "AllEventsUpToLockProcessed" state hint, wait for it to appear in the binary logs,
@@ -455,11 +437,11 @@
 	return nil
 }
 
-// stopWritesAndCompleteMigrationOnMasterQuickAndBumpy will lock down the original table, execute
+// cutOverTwoStep will lock down the original table, execute
 // what's left of last DML entries, and **non-atomically** swap original->old, then new->original.
 // There is a point in time where the "original" table does not exist and queries are non-blocked
 // and failing.
-func (this *Migrator) stopWritesAndCompleteMigrationOnMasterQuickAndBumpy() (err error) {
+func (this *Migrator) cutOverTwoStep() (err error) {
 	if err := this.retryOperation(this.applier.LockOriginalTable); err != nil {
 		return err
 	}
@@ -477,69 +459,6 @@
 	lockAndRenameDuration := this.migrationContext.RenameTablesEndTime.Sub(this.migrationContext.LockTablesStartTime)
 	renameDuration := this.migrationContext.RenameTablesEndTime.Sub(this.migrationContext.RenameTablesStartTime)
 	log.Debugf("Lock & rename duration: %s (rename only: %s). During this time, queries on %s were locked or failing", lockAndRenameDuration, renameDuration, sql.EscapeName(this.migrationContext.OriginalTableName))
-	return nil
-}
-
-// stopWritesAndCompleteMigrationOnMasterViaLock will lock down the original table, execute
-// what's left of last DML entries, and atomically swap & unlock (original->old && new->original)
-func (this *Migrator) stopWritesAndCompleteMigrationOnMasterViaLock() (err error) {
-	lockGrabbed := make(chan error, 1)
-	okToReleaseLock := make(chan bool, 1)
-	swapResult := make(chan error, 1)
-	go func() {
-		if err := this.applier.GrabVoluntaryLock(lockGrabbed, okToReleaseLock); err != nil {
-			log.Errore(err)
-		}
-	}()
-	if err := <-lockGrabbed; err != nil {
-		return log.Errore(err)
-	}
-	blockingQuerySessionIdChan := make(chan int64, 1)
-	go func() {
-		this.applier.IssueBlockingQueryOnVoluntaryLock(blockingQuerySessionIdChan)
-	}()
-	blockingQuerySessionId := <-blockingQuerySessionIdChan
-	log.Infof("Intentional blocking query connection id is %+v", blockingQuerySessionId)
-
-	if err := this.retryOperation(
-		func() error {
-			return this.applier.ExpectProcess(blockingQuerySessionId, "User lock", this.migrationContext.GetVoluntaryLockName())
-		}); err != nil {
-		return err
-	}
-	log.Infof("Found blocking query to be executing")
-	swapSessionIdChan := make(chan int64, 1)
-	go func() {
-		swapResult <- this.applier.SwapTablesAtomic(swapSessionIdChan)
-	}()
-
-	swapSessionId := <-swapSessionIdChan
-	log.Infof("RENAME connection id is %+v", swapSessionId)
-	if err := this.retryOperation(
-		func() error {
-			return this.applier.ExpectProcess(swapSessionId, "metadata lock", "rename")
-		}); err != nil {
-		return err
-	}
-	log.Infof("Found RENAME to be executing")
-
-	// OK, at this time we know any newly incoming DML on original table is blocked.
-	this.waitForEventsUpToLock()
-
-	okToReleaseLock <- true
-	// BAM: voluntary lock is released, blocking query is released, rename is released.
-	// We now check RENAME result. We have lock_wait_timeout. We put it on purpose, to avoid
-	// locking the tables for too long. If lock time exceeds said timeout, the RENAME fails
-	// and returns a non-nil error, in which case tables have not been swapped, and we are
-	// not really done. We are, however, good to go for more retries.
-	if err := <-swapResult; err != nil {
-		// Bummer. We shall rest a while and try again
-		return err
-	}
-	// ooh nice! We're actually truly and thankfully done
-	lockAndRenameDuration := this.migrationContext.RenameTablesEndTime.Sub(this.migrationContext.LockTablesStartTime)
-	renameDuration := this.migrationContext.RenameTablesEndTime.Sub(this.migrationContext.RenameTablesStartTime)
-	log.Debugf("Lock & rename duration: %s. Of this, rename time was %s. During rename time, queries on %s were blocked", lockAndRenameDuration, renameDuration, sql.EscapeName(this.migrationContext.OriginalTableName))
 	return nil
 }
 
