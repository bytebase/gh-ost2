/*
   Copyright 2016 GitHub Inc.
	 See https://github.com/github/gh-ost/blob/master/LICENSE
*/

package base

import (
	"fmt"
<<<<<<< HEAD
	"github.com/outbrain/golib/log"
=======
	"math"
>>>>>>> 7c9c2b3f
	"os"
	"regexp"
	"strings"
	"sync"
	"sync/atomic"
	"time"

	"github.com/satori/go.uuid"

	"github.com/github/gh-ost/go/mysql"
	"github.com/github/gh-ost/go/sql"

	"gopkg.in/gcfg.v1"
	gcfgscanner "gopkg.in/gcfg.v1/scanner"
)

// RowsEstimateMethod is the type of row number estimation
type RowsEstimateMethod string

const (
	TableStatusRowsEstimate RowsEstimateMethod = "TableStatusRowsEstimate"
	ExplainRowsEstimate     RowsEstimateMethod = "ExplainRowsEstimate"
	CountRowsEstimate       RowsEstimateMethod = "CountRowsEstimate"
)

type CutOver int

const (
	CutOverAtomic CutOver = iota
	CutOverTwoStep
)

type ThrottleReasonHint string

const (
	NoThrottleReasonHint                 ThrottleReasonHint = "NoThrottleReasonHint"
	UserCommandThrottleReasonHint        ThrottleReasonHint = "UserCommandThrottleReasonHint"
	LeavingHibernationThrottleReasonHint ThrottleReasonHint = "LeavingHibernationThrottleReasonHint"
)

const (
	HTTPStatusOK       = 200
	MaxEventsBatchSize = 1000
)

var (
	envVariableRegexp = regexp.MustCompile("[$][{](.*)[}]")
)

type ThrottleCheckResult struct {
	ShouldThrottle bool
	Reason         string
	ReasonHint     ThrottleReasonHint
}

func NewThrottleCheckResult(throttle bool, reason string, reasonHint ThrottleReasonHint) *ThrottleCheckResult {
	return &ThrottleCheckResult{
		ShouldThrottle: throttle,
		Reason:         reason,
		ReasonHint:     reasonHint,
	}
}

// MigrationContext has the general, global state of migration. It is used by
// all components throughout the migration process.
type MigrationContext struct {
	Uuid string

	DatabaseName      string
	OriginalTableName string
	AlterStatement    string

	CountTableRows           bool
	ConcurrentCountTableRows bool
	AllowedRunningOnMaster   bool
	AllowedMasterMaster      bool
	SwitchToRowBinlogFormat  bool
	AssumeRBR                bool
	SkipForeignKeyChecks     bool
	SkipStrictMode           bool
	NullableUniqueKeyAllowed bool
	ApproveRenamedColumns    bool
	SkipRenamedColumns       bool
	IsTungsten               bool
	DiscardForeignKeys       bool
	AliyunRDS                bool
	GoogleCloudPlatform      bool

	config            ContextConfig
	configMutex       *sync.Mutex
	ConfigFile        string
	CliUser           string
	CliPassword       string
	UseTLS            bool
	TLSAllowInsecure  bool
	TLSCACertificate  string
	TLSCertificate    string
	TLSKey            string
	CliMasterUser     string
	CliMasterPassword string

	HeartbeatIntervalMilliseconds       int64
	defaultNumRetries                   int64
	ChunkSize                           int64
	niceRatio                           float64
	MaxLagMillisecondsThrottleThreshold int64
	throttleControlReplicaKeys          *mysql.InstanceKeyMap
	ThrottleFlagFile                    string
	ThrottleAdditionalFlagFile          string
	throttleQuery                       string
	throttleHTTP                        string
	ThrottleCommandedByUser             int64
	HibernateUntil                      int64
	maxLoad                             LoadMap
	criticalLoad                        LoadMap
	CriticalLoadIntervalMilliseconds    int64
	CriticalLoadHibernateSeconds        int64
	PostponeCutOverFlagFile             string
	CutOverLockTimeoutSeconds           int64
	CutOverExponentialBackoff           bool
	ExponentialBackoffMaxInterval       int64
	ForceNamedCutOverCommand            bool
	ForceNamedPanicCommand              bool
	PanicFlagFile                       string
	HooksPath                           string
	HooksHintMessage                    string
	HooksHintOwner                      string
	HooksHintToken                      string

	DropServeSocket bool
	ServeSocketFile string
	ServeTCPPort    int64

	Noop                         bool
	TestOnReplica                bool
	MigrateOnReplica             bool
	TestOnReplicaSkipReplicaStop bool
	OkToDropTable                bool
	InitiallyDropOldTable        bool
	InitiallyDropGhostTable      bool
	TimestampOldTable            bool // Should old table name include a timestamp
	CutOverType                  CutOver
	ReplicaServerId              uint

	Hostname                               string
	AssumeMasterHostname                   string
	ApplierTimeZone                        string
	TableEngine                            string
	RowsEstimate                           int64
	RowsDeltaEstimate                      int64
	UsedRowsEstimateMethod                 RowsEstimateMethod
	HasSuperPrivilege                      bool
	OriginalBinlogFormat                   string
	OriginalBinlogRowImage                 string
	InspectorConnectionConfig              *mysql.ConnectionConfig
	InspectorMySQLVersion                  string
	ApplierConnectionConfig                *mysql.ConnectionConfig
	ApplierMySQLVersion                    string
	StartTime                              time.Time
	RowCopyStartTime                       time.Time
	RowCopyEndTime                         time.Time
	LockTablesStartTime                    time.Time
	RenameTablesStartTime                  time.Time
	RenameTablesEndTime                    time.Time
	pointOfInterestTime                    time.Time
	pointOfInterestTimeMutex               *sync.Mutex
	CurrentLag                             int64
	currentProgress                        uint64
	ThrottleHTTPStatusCode                 int64
	controlReplicasLagResult               mysql.ReplicationLagResult
	TotalRowsCopied                        int64
	TotalDMLEventsApplied                  int64
	DMLBatchSize                           int64
	isThrottled                            bool
	throttleReason                         string
	throttleReasonHint                     ThrottleReasonHint
	throttleGeneralCheckResult             ThrottleCheckResult
	throttleMutex                          *sync.Mutex
	throttleHTTPMutex                      *sync.Mutex
	IsPostponingCutOver                    int64
	CountingRowsFlag                       int64
	AllEventsUpToLockProcessedInjectedFlag int64
	CleanupImminentFlag                    int64
	UserCommandedUnpostponeFlag            int64
	CutOverCompleteFlag                    int64
	InCutOverCriticalSectionFlag           int64
	PanicAbort                             chan error

	OriginalTableColumnsOnApplier    *sql.ColumnList
	OriginalTableColumns             *sql.ColumnList
	OriginalTableVirtualColumns      *sql.ColumnList
	OriginalTableUniqueKeys          [](*sql.UniqueKey)
	GhostTableColumns                *sql.ColumnList
	GhostTableVirtualColumns         *sql.ColumnList
	GhostTableUniqueKeys             [](*sql.UniqueKey)
	UniqueKey                        *sql.UniqueKey
	SharedColumns                    *sql.ColumnList
	ColumnRenameMap                  map[string]string
	DroppedColumnsMap                map[string]bool
	MappedSharedColumns              *sql.ColumnList
	MigrationRangeMinValues          *sql.ColumnValues
	MigrationRangeMaxValues          *sql.ColumnValues
	Iteration                        int64
	MigrationIterationRangeMinValues *sql.ColumnValues
	MigrationIterationRangeMaxValues *sql.ColumnValues
	ForceTmpTableName                string

	recentBinlogCoordinates mysql.BinlogCoordinates

	Log Logger
}

type Logger interface {
	Debug(args ...interface{})
	Debugf(format string, args ...interface{})
	Info(args ...interface{})
	Infof(format string, args ...interface{})
	Warning(args ...interface{}) error
	Warningf(format string, args ...interface{}) error
	Error(args ...interface{}) error
	Errorf(format string, args ...interface{}) error
	Errore(err error) error
	Fatal(args ...interface{}) error
	Fatalf(format string, args ...interface{}) error
	Fatale(err error) error
	SetLevel(level log.LogLevel)
	SetPrintStackTrace(printStackTraceFlag bool)
}

type ContextConfig struct {
	Client struct {
		User     string
		Password string
	}
	Osc struct {
		Chunk_Size            int64
		Max_Lag_Millis        int64
		Replication_Lag_Query string
		Max_Load              string
	}
}

func NewMigrationContext() *MigrationContext {
	return &MigrationContext{
		Uuid:                                uuid.NewV4().String(),
		defaultNumRetries:                   60,
		ChunkSize:                           1000,
		InspectorConnectionConfig:           mysql.NewConnectionConfig(),
		ApplierConnectionConfig:             mysql.NewConnectionConfig(),
		MaxLagMillisecondsThrottleThreshold: 1500,
		CutOverLockTimeoutSeconds:           3,
		DMLBatchSize:                        10,
		maxLoad:                             NewLoadMap(),
		criticalLoad:                        NewLoadMap(),
		throttleMutex:                       &sync.Mutex{},
		throttleHTTPMutex:                   &sync.Mutex{},
		throttleControlReplicaKeys:          mysql.NewInstanceKeyMap(),
		configMutex:                         &sync.Mutex{},
		pointOfInterestTimeMutex:            &sync.Mutex{},
		ColumnRenameMap:                     make(map[string]string),
		PanicAbort:                          make(chan error),
		Log:                                 NewDefaultLogger(),
	}
}

func getSafeTableName(baseName string, suffix string) string {
	name := fmt.Sprintf("_%s_%s", baseName, suffix)
	if len(name) <= mysql.MaxTableNameLength {
		return name
	}
	extraCharacters := len(name) - mysql.MaxTableNameLength
	return fmt.Sprintf("_%s_%s", baseName[0:len(baseName)-extraCharacters], suffix)
}

// GetGhostTableName generates the name of ghost table, based on original table name
// or a given table name
func (this *MigrationContext) GetGhostTableName() string {
	if this.ForceTmpTableName != "" {
		return getSafeTableName(this.ForceTmpTableName, "gho")
	} else {
		return getSafeTableName(this.OriginalTableName, "gho")
	}
}

// GetOldTableName generates the name of the "old" table, into which the original table is renamed.
func (this *MigrationContext) GetOldTableName() string {
	var tableName string
	if this.ForceTmpTableName != "" {
		tableName = this.ForceTmpTableName
	} else {
		tableName = this.OriginalTableName
	}

	if this.TimestampOldTable {
		t := this.StartTime
		timestamp := fmt.Sprintf("%d%02d%02d%02d%02d%02d",
			t.Year(), t.Month(), t.Day(),
			t.Hour(), t.Minute(), t.Second())
		return getSafeTableName(tableName, fmt.Sprintf("%s_del", timestamp))
	}
	return getSafeTableName(tableName, "del")
}

// GetChangelogTableName generates the name of changelog table, based on original table name
// or a given table name.
func (this *MigrationContext) GetChangelogTableName() string {
	if this.ForceTmpTableName != "" {
		return getSafeTableName(this.ForceTmpTableName, "ghc")
	} else {
		return getSafeTableName(this.OriginalTableName, "ghc")
	}
}

// GetVoluntaryLockName returns a name of a voluntary lock to be used throughout
// the swap-tables process.
func (this *MigrationContext) GetVoluntaryLockName() string {
	return fmt.Sprintf("%s.%s.lock", this.DatabaseName, this.OriginalTableName)
}

// RequiresBinlogFormatChange is `true` when the original binlog format isn't `ROW`
func (this *MigrationContext) RequiresBinlogFormatChange() bool {
	return this.OriginalBinlogFormat != "ROW"
}

// GetApplierHostname is a safe access method to the applier hostname
func (this *MigrationContext) GetApplierHostname() string {
	if this.ApplierConnectionConfig == nil {
		return ""
	}
	if this.ApplierConnectionConfig.ImpliedKey == nil {
		return ""
	}
	return this.ApplierConnectionConfig.ImpliedKey.Hostname
}

// GetInspectorHostname is a safe access method to the inspector hostname
func (this *MigrationContext) GetInspectorHostname() string {
	if this.InspectorConnectionConfig == nil {
		return ""
	}
	if this.InspectorConnectionConfig.ImpliedKey == nil {
		return ""
	}
	return this.InspectorConnectionConfig.ImpliedKey.Hostname
}

// InspectorIsAlsoApplier is `true` when the both inspector and applier are the
// same database instance. This would be true when running directly on master or when
// testing on replica.
func (this *MigrationContext) InspectorIsAlsoApplier() bool {
	return this.InspectorConnectionConfig.Equals(this.ApplierConnectionConfig)
}

// HasMigrationRange tells us whether there's a range to iterate for copying rows.
// It will be `false` if the table is initially empty
func (this *MigrationContext) HasMigrationRange() bool {
	return this.MigrationRangeMinValues != nil && this.MigrationRangeMaxValues != nil
}

func (this *MigrationContext) SetCutOverLockTimeoutSeconds(timeoutSeconds int64) error {
	if timeoutSeconds < 1 {
		return fmt.Errorf("Minimal timeout is 1sec. Timeout remains at %d", this.CutOverLockTimeoutSeconds)
	}
	if timeoutSeconds > 10 {
		return fmt.Errorf("Maximal timeout is 10sec. Timeout remains at %d", this.CutOverLockTimeoutSeconds)
	}
	this.CutOverLockTimeoutSeconds = timeoutSeconds
	return nil
}

func (this *MigrationContext) SetExponentialBackoffMaxInterval(intervalSeconds int64) error {
	if intervalSeconds < 2 {
		return fmt.Errorf("Minimal maximum interval is 2sec. Timeout remains at %d", this.ExponentialBackoffMaxInterval)
	}
	this.ExponentialBackoffMaxInterval = intervalSeconds
	return nil
}

func (this *MigrationContext) SetDefaultNumRetries(retries int64) {
	this.throttleMutex.Lock()
	defer this.throttleMutex.Unlock()
	if retries > 0 {
		this.defaultNumRetries = retries
	}
}

func (this *MigrationContext) MaxRetries() int64 {
	this.throttleMutex.Lock()
	defer this.throttleMutex.Unlock()
	retries := this.defaultNumRetries
	return retries
}

func (this *MigrationContext) IsTransactionalTable() bool {
	switch strings.ToLower(this.TableEngine) {
	case "innodb":
		{
			return true
		}
	case "tokudb":
		{
			return true
		}
	}
	return false
}

// ElapsedTime returns time since very beginning of the process
func (this *MigrationContext) ElapsedTime() time.Duration {
	return time.Since(this.StartTime)
}

// MarkRowCopyStartTime
func (this *MigrationContext) MarkRowCopyStartTime() {
	this.throttleMutex.Lock()
	defer this.throttleMutex.Unlock()
	this.RowCopyStartTime = time.Now()
}

// ElapsedRowCopyTime returns time since starting to copy chunks of rows
func (this *MigrationContext) ElapsedRowCopyTime() time.Duration {
	this.throttleMutex.Lock()
	defer this.throttleMutex.Unlock()

	if this.RowCopyStartTime.IsZero() {
		// Row copy hasn't started yet
		return 0
	}

	if this.RowCopyEndTime.IsZero() {
		return time.Since(this.RowCopyStartTime)
	}
	return this.RowCopyEndTime.Sub(this.RowCopyStartTime)
}

// ElapsedRowCopyTime returns time since starting to copy chunks of rows
func (this *MigrationContext) MarkRowCopyEndTime() {
	this.throttleMutex.Lock()
	defer this.throttleMutex.Unlock()
	this.RowCopyEndTime = time.Now()
}

func (this *MigrationContext) GetCurrentLagDuration() time.Duration {
	return time.Duration(atomic.LoadInt64(&this.CurrentLag))
}

func (this *MigrationContext) GetProgressPct() float64 {
	return math.Float64frombits(atomic.LoadUint64(&this.currentProgress))
}

func (this *MigrationContext) SetProgressPct(progressPct float64) {
	atomic.StoreUint64(&this.currentProgress, math.Float64bits(progressPct))
}

// math.Float64bits([f=0..100])

// GetTotalRowsCopied returns the accurate number of rows being copied (affected)
// This is not exactly the same as the rows being iterated via chunks, but potentially close enough
func (this *MigrationContext) GetTotalRowsCopied() int64 {
	return atomic.LoadInt64(&this.TotalRowsCopied)
}

func (this *MigrationContext) GetIteration() int64 {
	return atomic.LoadInt64(&this.Iteration)
}

func (this *MigrationContext) MarkPointOfInterest() int64 {
	this.pointOfInterestTimeMutex.Lock()
	defer this.pointOfInterestTimeMutex.Unlock()

	this.pointOfInterestTime = time.Now()
	return atomic.LoadInt64(&this.Iteration)
}

func (this *MigrationContext) TimeSincePointOfInterest() time.Duration {
	this.pointOfInterestTimeMutex.Lock()
	defer this.pointOfInterestTimeMutex.Unlock()

	return time.Since(this.pointOfInterestTime)
}

func (this *MigrationContext) SetHeartbeatIntervalMilliseconds(heartbeatIntervalMilliseconds int64) {
	if heartbeatIntervalMilliseconds < 100 {
		heartbeatIntervalMilliseconds = 100
	}
	if heartbeatIntervalMilliseconds > 1000 {
		heartbeatIntervalMilliseconds = 1000
	}
	this.HeartbeatIntervalMilliseconds = heartbeatIntervalMilliseconds
}

func (this *MigrationContext) SetMaxLagMillisecondsThrottleThreshold(maxLagMillisecondsThrottleThreshold int64) {
	if maxLagMillisecondsThrottleThreshold < 100 {
		maxLagMillisecondsThrottleThreshold = 100
	}
	atomic.StoreInt64(&this.MaxLagMillisecondsThrottleThreshold, maxLagMillisecondsThrottleThreshold)
}

func (this *MigrationContext) SetChunkSize(chunkSize int64) {
	if chunkSize < 100 {
		chunkSize = 100
	}
	if chunkSize > 100000 {
		chunkSize = 100000
	}
	atomic.StoreInt64(&this.ChunkSize, chunkSize)
}

func (this *MigrationContext) SetDMLBatchSize(batchSize int64) {
	if batchSize < 1 {
		batchSize = 1
	}
	if batchSize > MaxEventsBatchSize {
		batchSize = MaxEventsBatchSize
	}
	atomic.StoreInt64(&this.DMLBatchSize, batchSize)
}

func (this *MigrationContext) SetThrottleGeneralCheckResult(checkResult *ThrottleCheckResult) *ThrottleCheckResult {
	this.throttleMutex.Lock()
	defer this.throttleMutex.Unlock()
	this.throttleGeneralCheckResult = *checkResult
	return checkResult
}

func (this *MigrationContext) GetThrottleGeneralCheckResult() *ThrottleCheckResult {
	this.throttleMutex.Lock()
	defer this.throttleMutex.Unlock()
	result := this.throttleGeneralCheckResult
	return &result
}

func (this *MigrationContext) SetThrottled(throttle bool, reason string, reasonHint ThrottleReasonHint) {
	this.throttleMutex.Lock()
	defer this.throttleMutex.Unlock()
	this.isThrottled = throttle
	this.throttleReason = reason
	this.throttleReasonHint = reasonHint
}

func (this *MigrationContext) IsThrottled() (bool, string, ThrottleReasonHint) {
	this.throttleMutex.Lock()
	defer this.throttleMutex.Unlock()

	// we don't throttle when cutting over. We _do_ throttle:
	// - during copy phase
	// - just before cut-over
	// - in between cut-over retries
	// When cutting over, we need to be aggressive. Cut-over holds table locks.
	// We need to release those asap.
	if atomic.LoadInt64(&this.InCutOverCriticalSectionFlag) > 0 {
		return false, "critical section", NoThrottleReasonHint
	}
	return this.isThrottled, this.throttleReason, this.throttleReasonHint
}

func (this *MigrationContext) GetThrottleQuery() string {
	this.throttleMutex.Lock()
	defer this.throttleMutex.Unlock()

	var query = this.throttleQuery
	return query
}

func (this *MigrationContext) SetThrottleQuery(newQuery string) {
	this.throttleMutex.Lock()
	defer this.throttleMutex.Unlock()

	this.throttleQuery = newQuery
}

func (this *MigrationContext) GetThrottleHTTP() string {
	this.throttleHTTPMutex.Lock()
	defer this.throttleHTTPMutex.Unlock()

	var throttleHTTP = this.throttleHTTP
	return throttleHTTP
}

func (this *MigrationContext) SetThrottleHTTP(throttleHTTP string) {
	this.throttleHTTPMutex.Lock()
	defer this.throttleHTTPMutex.Unlock()

	this.throttleHTTP = throttleHTTP
}

func (this *MigrationContext) GetMaxLoad() LoadMap {
	this.throttleMutex.Lock()
	defer this.throttleMutex.Unlock()

	return this.maxLoad.Duplicate()
}

func (this *MigrationContext) GetCriticalLoad() LoadMap {
	this.throttleMutex.Lock()
	defer this.throttleMutex.Unlock()

	return this.criticalLoad.Duplicate()
}

func (this *MigrationContext) GetNiceRatio() float64 {
	this.throttleMutex.Lock()
	defer this.throttleMutex.Unlock()

	return this.niceRatio
}

func (this *MigrationContext) SetNiceRatio(newRatio float64) {
	if newRatio < 0.0 {
		newRatio = 0.0
	}
	if newRatio > 100.0 {
		newRatio = 100.0
	}

	this.throttleMutex.Lock()
	defer this.throttleMutex.Unlock()
	this.niceRatio = newRatio
}

func (this *MigrationContext) GetRecentBinlogCoordinates() mysql.BinlogCoordinates {
	this.throttleMutex.Lock()
	defer this.throttleMutex.Unlock()

	return this.recentBinlogCoordinates
}

func (this *MigrationContext) SetRecentBinlogCoordinates(coordinates mysql.BinlogCoordinates) {
	this.throttleMutex.Lock()
	defer this.throttleMutex.Unlock()
	this.recentBinlogCoordinates = coordinates
}

// ReadMaxLoad parses the `--max-load` flag, which is in multiple key-value format,
// such as: 'Threads_running=100,Threads_connected=500'
// It only applies changes in case there's no parsing error.
func (this *MigrationContext) ReadMaxLoad(maxLoadList string) error {
	loadMap, err := ParseLoadMap(maxLoadList)
	if err != nil {
		return err
	}
	this.throttleMutex.Lock()
	defer this.throttleMutex.Unlock()

	this.maxLoad = loadMap
	return nil
}

// ReadMaxLoad parses the `--max-load` flag, which is in multiple key-value format,
// such as: 'Threads_running=100,Threads_connected=500'
// It only applies changes in case there's no parsing error.
func (this *MigrationContext) ReadCriticalLoad(criticalLoadList string) error {
	loadMap, err := ParseLoadMap(criticalLoadList)
	if err != nil {
		return err
	}
	this.throttleMutex.Lock()
	defer this.throttleMutex.Unlock()

	this.criticalLoad = loadMap
	return nil
}

func (this *MigrationContext) GetControlReplicasLagResult() mysql.ReplicationLagResult {
	this.throttleMutex.Lock()
	defer this.throttleMutex.Unlock()

	lagResult := this.controlReplicasLagResult
	return lagResult
}

func (this *MigrationContext) SetControlReplicasLagResult(lagResult *mysql.ReplicationLagResult) {
	this.throttleMutex.Lock()
	defer this.throttleMutex.Unlock()
	if lagResult == nil {
		this.controlReplicasLagResult = *mysql.NewNoReplicationLagResult()
	} else {
		this.controlReplicasLagResult = *lagResult
	}
}

func (this *MigrationContext) GetThrottleControlReplicaKeys() *mysql.InstanceKeyMap {
	this.throttleMutex.Lock()
	defer this.throttleMutex.Unlock()

	keys := mysql.NewInstanceKeyMap()
	keys.AddKeys(this.throttleControlReplicaKeys.GetInstanceKeys())
	return keys
}

func (this *MigrationContext) ReadThrottleControlReplicaKeys(throttleControlReplicas string) error {
	keys := mysql.NewInstanceKeyMap()
	if err := keys.ReadCommaDelimitedList(throttleControlReplicas); err != nil {
		return err
	}

	this.throttleMutex.Lock()
	defer this.throttleMutex.Unlock()

	this.throttleControlReplicaKeys = keys
	return nil
}

func (this *MigrationContext) AddThrottleControlReplicaKey(key mysql.InstanceKey) error {
	this.throttleMutex.Lock()
	defer this.throttleMutex.Unlock()

	this.throttleControlReplicaKeys.AddKey(key)
	return nil
}

// ApplyCredentials sorts out the credentials between the config file and the CLI flags
func (this *MigrationContext) ApplyCredentials() {
	this.configMutex.Lock()
	defer this.configMutex.Unlock()

	if this.config.Client.User != "" {
		this.InspectorConnectionConfig.User = this.config.Client.User
	}
	if this.CliUser != "" {
		// Override
		this.InspectorConnectionConfig.User = this.CliUser
	}
	if this.config.Client.Password != "" {
		this.InspectorConnectionConfig.Password = this.config.Client.Password
	}
	if this.CliPassword != "" {
		// Override
		this.InspectorConnectionConfig.Password = this.CliPassword
	}
}

func (this *MigrationContext) SetupTLS() error {
	if this.UseTLS {
		return this.InspectorConnectionConfig.UseTLS(this.TLSCACertificate, this.TLSCertificate, this.TLSKey, this.TLSAllowInsecure)
	}
	return nil
}

// ReadConfigFile attempts to read the config file, if it exists
func (this *MigrationContext) ReadConfigFile() error {
	this.configMutex.Lock()
	defer this.configMutex.Unlock()

	if this.ConfigFile == "" {
		return nil
	}
	gcfg.RelaxedParserMode = true
	gcfgscanner.RelaxedScannerMode = true
	if err := gcfg.ReadFileInto(&this.config, this.ConfigFile); err != nil {
		return fmt.Errorf("Error reading config file %s. Details: %s", this.ConfigFile, err.Error())
	}

	// We accept user & password in the form "${SOME_ENV_VARIABLE}" in which case we pull
	// the given variable from os env
	if submatch := envVariableRegexp.FindStringSubmatch(this.config.Client.User); len(submatch) > 1 {
		this.config.Client.User = os.Getenv(submatch[1])
	}
	if submatch := envVariableRegexp.FindStringSubmatch(this.config.Client.Password); len(submatch) > 1 {
		this.config.Client.Password = os.Getenv(submatch[1])
	}

	return nil
}<|MERGE_RESOLUTION|>--- conflicted
+++ resolved
@@ -7,11 +7,7 @@
 
 import (
 	"fmt"
-<<<<<<< HEAD
-	"github.com/outbrain/golib/log"
-=======
 	"math"
->>>>>>> 7c9c2b3f
 	"os"
 	"regexp"
 	"strings"
@@ -23,6 +19,7 @@
 
 	"github.com/github/gh-ost/go/mysql"
 	"github.com/github/gh-ost/go/sql"
+	"github.com/outbrain/golib/log"
 
 	"gopkg.in/gcfg.v1"
 	gcfgscanner "gopkg.in/gcfg.v1/scanner"
